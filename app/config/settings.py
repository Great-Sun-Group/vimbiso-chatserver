from corsheaders.defaults import default_headers
from decouple import config as env
from pathlib import Path
from datetime import timedelta


# Build paths inside the project like this: BASE_DIR / 'subdir'.
BASE_DIR = Path(__file__).resolve().parent.parent

# SECURITY WARNING: keep the secret key used in production secret!
SECRET_KEY = env("DJANGO_SECRET")

# SECURITY WARNING: don't run with debug turned on in production!
DEBUG = env('DEBUG', default=False, cast=bool)

ALLOWED_HOSTS = ["*"]  # ['localhost', '127.0.0.1']

# Application definition
INSTALLED_APPS = [
    "django.contrib.admin",
    "django.contrib.auth",
    "django.contrib.contenttypes",
    "django.contrib.sessions",
    "django.contrib.messages",
    "django.contrib.staticfiles",
    # Custom apps
    "rest_framework",
    "rest_framework_simplejwt",
    "core.config.apps.CoreConfig",
    "debug_toolbar",  # Added for development
]

MIDDLEWARE = [
    "django.middleware.security.SecurityMiddleware",
    "django.contrib.sessions.middleware.SessionMiddleware",
    "django.middleware.common.CommonMiddleware",
    "corsheaders.middleware.CorsMiddleware",
    "django.middleware.csrf.CsrfViewMiddleware",
    "django.contrib.auth.middleware.AuthenticationMiddleware",
    "django.contrib.messages.middleware.MessageMiddleware",
    "django.middleware.clickjacking.XFrameOptionsMiddleware",
    "django.middleware.security.SecurityMiddleware",
    "debug_toolbar.middleware.DebugToolbarMiddleware",  # Added for development
]

ROOT_URLCONF = "config.urls"

TEMPLATES = [
    {
        "BACKEND": "django.template.backends.django.DjangoTemplates",
        "DIRS": [],
        "APP_DIRS": True,
        "OPTIONS": {
            "context_processors": [
                "django.template.context_processors.debug",
                "django.template.context_processors.request",
                "django.contrib.auth.context_processors.auth",
                "django.contrib.messages.context_processors.messages",
            ],
        },
    },
]

WSGI_APPLICATION = "config.wsgi.application"

# Database
DATABASES = {
<<<<<<< HEAD
    'default': {
        'ENGINE': 'django.db.backends.postgresql',
        'NAME': env('DEFAULT_DATABASE', default='credex'),
        'USER': env('DATABASE_USER', default='credex'),
        'PASSWORD': env('DATABASE_PASSWORD', default='CredexUser#'),
        'HOST': env('DATABASE_HOST', default='localhost'),
        'PORT': env('DATABASE_PORT', default=5432, cast=int),
=======
    "default": {
        "ENGINE": "django.db.backends.sqlite3",
        "NAME": BASE_DIR / "db.sqlite3",
>>>>>>> e5d68aa1
    }
}

# Password validation
AUTH_PASSWORD_VALIDATORS = [
    {
<<<<<<< HEAD
        'NAME': (
            'django.contrib.auth.password_validation.'
            'UserAttributeSimilarityValidator'
        ),
    },
    {
        'NAME': (
            'django.contrib.auth.password_validation.'
            'MinimumLengthValidator'
        ),
    },
    {
        'NAME': (
            'django.contrib.auth.password_validation.'
            'CommonPasswordValidator'
        ),
    },
    {
        'NAME': (
            'django.contrib.auth.password_validation.'
            'NumericPasswordValidator'
        ),
=======
        "NAME": "django.contrib.auth.password_validation.UserAttributeSimilarityValidator",
    },
    {
        "NAME": "django.contrib.auth.password_validation.MinimumLengthValidator",
    },
    {
        "NAME": "django.contrib.auth.password_validation.CommonPasswordValidator",
    },
    {
        "NAME": "django.contrib.auth.password_validation.NumericPasswordValidator",
>>>>>>> e5d68aa1
    },
]

# Internationalization
LANGUAGE_CODE = "en-us"
TIME_ZONE = "Africa/Harare"
USE_I18N = True
USE_TZ = True

# Static files (CSS, JavaScript, Images)
STATIC_URL = "/static/"
STATIC_ROOT = Path.joinpath(BASE_DIR, "static")

MEDIA_ROOT = Path.joinpath(BASE_DIR, "media")
MEDIA_URL = "/media/"

# Default primary key field type
DEFAULT_AUTO_FIELD = "django.db.models.BigAutoField"

REST_FRAMEWORK = {
<<<<<<< HEAD
    'DEFAULT_SCHEMA_CLASS': 'rest_framework.schemas.coreapi.AutoSchema',
    'DEFAULT_PERMISSION_CLASSES': [
        'rest_framework.permissions.IsAuthenticated'
    ],
    'DEFAULT_PARSER_CLASSES': [
        'rest_framework.parsers.JSONParser',
        'rest_framework.parsers.FormParser',
        'rest_framework.parsers.MultiPartParser',
        'rest_framework_xml.parsers.XMLParser',
=======
    "DEFAULT_SCHEMA_CLASS": "rest_framework.schemas.coreapi.AutoSchema",
    "DEFAULT_PERMISSION_CLASSES": ["rest_framework.permissions.IsAuthenticated"],
    "DEFAULT_PARSER_CLASSES": [
        "rest_framework.parsers.JSONParser",
        "rest_framework.parsers.FormParser",
        "rest_framework.parsers.MultiPartParser",
        "rest_framework_xml.parsers.XMLParser",
>>>>>>> e5d68aa1
    ],
    "DEFAULT_RENDERER_CLASSES": [
        "rest_framework.renderers.JSONRenderer",
        "rest_framework.renderers.BrowsableAPIRenderer",
        "rest_framework_xml.renderers.XMLRenderer",
    ],
    "DEFAULT_AUTHENTICATION_CLASSES": [
        "rest_framework_simplejwt.authentication.JWTAuthentication",
    ],
    "DEFAULT_THROTTLE_CLASSES": [
        "rest_framework.throttling.AnonRateThrottle",
        "rest_framework.throttling.UserRateThrottle",
    ],
    "DEFAULT_THROTTLE_RATES": {"anon": "100/day", "user": "1000/day"},
}

# JWT settings
SIMPLE_JWT = {
    "ACCESS_TOKEN_LIFETIME": timedelta(minutes=60),
    "REFRESH_TOKEN_LIFETIME": timedelta(days=1),
    "ROTATE_REFRESH_TOKENS": False,
    "BLACKLIST_AFTER_ROTATION": True,
    "UPDATE_LAST_LOGIN": False,
    "ALGORITHM": "HS256",
    "SIGNING_KEY": SECRET_KEY,
    "VERIFYING_KEY": None,
    "AUDIENCE": None,
    "ISSUER": None,
    "AUTH_HEADER_TYPES": ("Bearer",),
    "AUTH_HEADER_NAME": "HTTP_AUTHORIZATION",
    "USER_ID_FIELD": "id",
    "USER_ID_CLAIM": "user_id",
    "AUTH_TOKEN_CLASSES": ("rest_framework_simplejwt.tokens.AccessToken",),
    "TOKEN_TYPE_CLAIM": "token_type",
    "JTI_CLAIM": "jti",
    "SLIDING_TOKEN_REFRESH_EXP_CLAIM": "refresh_exp",
    "SLIDING_TOKEN_LIFETIME": timedelta(minutes=5),
    "SLIDING_TOKEN_REFRESH_LIFETIME": timedelta(days=1),
}

<<<<<<< HEAD
CORS_ALLOW_HEADERS = list(default_headers) + [
    'apiKey'
]
=======
from corsheaders.defaults import default_headers

CORS_ALLOW_HEADERS = list(default_headers) + ["apiKey"]
>>>>>>> e5d68aa1

# Debug toolbar settings
INTERNAL_IPS = [
    "127.0.0.1",
]

# Security settings based on environment
CSRF_COOKIE_SECURE = not DEBUG
SESSION_COOKIE_SECURE = not DEBUG
SECURE_SSL_REDIRECT = not DEBUG

<<<<<<< HEAD
# Email backend configuration
if DEBUG:
    EMAIL_BACKEND = 'django.core.mail.backends.console.EmailBackend'
else:
    EMAIL_BACKEND = 'django.core.mail.backends.smtp.EmailBackend'
=======
# Email backend for development (prints emails to console)
EMAIL_BACKEND = "django.core.mail.backends.console.EmailBackend"
>>>>>>> e5d68aa1

# Cache
CACHES = {
    "default": {
        "BACKEND": "django.core.cache.backends.locmem.LocMemCache",
    }
}

# Security Settings
SECURE_BROWSER_XSS_FILTER = True
SECURE_CONTENT_TYPE_NOSNIFF = True
X_FRAME_OPTIONS = "DENY"
SECURE_HSTS_SECONDS = 31536000  # 1 year
SECURE_HSTS_INCLUDE_SUBDOMAINS = True
SECURE_HSTS_PRELOAD = True

# Logging configuration (commented out for now, can be uncommented if needed)
"""
LOGGING = {
    'version': 1,
    'disable_existing_loggers': False,
    'formatters': {
        'json': {
            '()': 'pythonjsonlogger.jsonlogger.JsonFormatter',
            'format': '%(asctime)s %(levelname)s %(name)s %(message)s',
        },
        'verbose': {
            'format': (
                '{levelname} {asctime} {module} {process:d} '
                '{thread:d} {message}'
            ),
            'style': '{',
        },
    },
    'handlers': {
        'console': {
            'class': 'logging.StreamHandler',
            'formatter': 'json',
            'level': 'DEBUG',
        },
        'file': {
            'class': 'logging.handlers.RotatingFileHandler',
            'filename': env(
                'LOG_FILE',
                default=str(BASE_DIR / 'logs/application.log')
            ),
            'maxBytes': 1024 * 1024 * 5,  # 5 MB
            'backupCount': 5,
            'formatter': 'json',
        },
    },
    'loggers': {
        'django': {
            'handlers': ['console', 'file'],
            'level': env('DJANGO_LOG_LEVEL', default='INFO'),
            'propagate': True,
        },
        'bot': {
            'handlers': ['console', 'file'],
            'level': env('BOT_LOG_LEVEL', default='DEBUG'),
            'propagate': False,
        },
        'django.security.auth': {
            'handlers': ['console', 'file'],
            'level': 'INFO',
            'propagate': False,
        },
    },
    'root': {
        'handlers': ['console'],
        'level': 'DEBUG',
    },
}
<<<<<<< HEAD
'''
=======
"""
>>>>>>> e5d68aa1
<|MERGE_RESOLUTION|>--- conflicted
+++ resolved
@@ -65,7 +65,6 @@
 
 # Database
 DATABASES = {
-<<<<<<< HEAD
     'default': {
         'ENGINE': 'django.db.backends.postgresql',
         'NAME': env('DEFAULT_DATABASE', default='credex'),
@@ -73,18 +72,12 @@
         'PASSWORD': env('DATABASE_PASSWORD', default='CredexUser#'),
         'HOST': env('DATABASE_HOST', default='localhost'),
         'PORT': env('DATABASE_PORT', default=5432, cast=int),
-=======
-    "default": {
-        "ENGINE": "django.db.backends.sqlite3",
-        "NAME": BASE_DIR / "db.sqlite3",
->>>>>>> e5d68aa1
     }
 }
 
 # Password validation
 AUTH_PASSWORD_VALIDATORS = [
     {
-<<<<<<< HEAD
         'NAME': (
             'django.contrib.auth.password_validation.'
             'UserAttributeSimilarityValidator'
@@ -107,18 +100,6 @@
             'django.contrib.auth.password_validation.'
             'NumericPasswordValidator'
         ),
-=======
-        "NAME": "django.contrib.auth.password_validation.UserAttributeSimilarityValidator",
-    },
-    {
-        "NAME": "django.contrib.auth.password_validation.MinimumLengthValidator",
-    },
-    {
-        "NAME": "django.contrib.auth.password_validation.CommonPasswordValidator",
-    },
-    {
-        "NAME": "django.contrib.auth.password_validation.NumericPasswordValidator",
->>>>>>> e5d68aa1
     },
 ]
 
@@ -139,7 +120,6 @@
 DEFAULT_AUTO_FIELD = "django.db.models.BigAutoField"
 
 REST_FRAMEWORK = {
-<<<<<<< HEAD
     'DEFAULT_SCHEMA_CLASS': 'rest_framework.schemas.coreapi.AutoSchema',
     'DEFAULT_PERMISSION_CLASSES': [
         'rest_framework.permissions.IsAuthenticated'
@@ -149,15 +129,6 @@
         'rest_framework.parsers.FormParser',
         'rest_framework.parsers.MultiPartParser',
         'rest_framework_xml.parsers.XMLParser',
-=======
-    "DEFAULT_SCHEMA_CLASS": "rest_framework.schemas.coreapi.AutoSchema",
-    "DEFAULT_PERMISSION_CLASSES": ["rest_framework.permissions.IsAuthenticated"],
-    "DEFAULT_PARSER_CLASSES": [
-        "rest_framework.parsers.JSONParser",
-        "rest_framework.parsers.FormParser",
-        "rest_framework.parsers.MultiPartParser",
-        "rest_framework_xml.parsers.XMLParser",
->>>>>>> e5d68aa1
     ],
     "DEFAULT_RENDERER_CLASSES": [
         "rest_framework.renderers.JSONRenderer",
@@ -198,15 +169,9 @@
     "SLIDING_TOKEN_REFRESH_LIFETIME": timedelta(days=1),
 }
 
-<<<<<<< HEAD
-CORS_ALLOW_HEADERS = list(default_headers) + [
-    'apiKey'
-]
-=======
 from corsheaders.defaults import default_headers
 
 CORS_ALLOW_HEADERS = list(default_headers) + ["apiKey"]
->>>>>>> e5d68aa1
 
 # Debug toolbar settings
 INTERNAL_IPS = [
@@ -218,16 +183,11 @@
 SESSION_COOKIE_SECURE = not DEBUG
 SECURE_SSL_REDIRECT = not DEBUG
 
-<<<<<<< HEAD
 # Email backend configuration
 if DEBUG:
     EMAIL_BACKEND = 'django.core.mail.backends.console.EmailBackend'
 else:
     EMAIL_BACKEND = 'django.core.mail.backends.smtp.EmailBackend'
-=======
-# Email backend for development (prints emails to console)
-EMAIL_BACKEND = "django.core.mail.backends.console.EmailBackend"
->>>>>>> e5d68aa1
 
 # Cache
 CACHES = {
@@ -301,8 +261,4 @@
         'level': 'DEBUG',
     },
 }
-<<<<<<< HEAD
-'''
-=======
-"""
->>>>>>> e5d68aa1
+"""