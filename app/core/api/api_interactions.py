--- conflicted
+++ resolved
@@ -17,13 +17,8 @@
 class APIInteractions:
     def __init__(self, bot_service: CredexBotService):
         self.bot_service = bot_service
-<<<<<<< HEAD
-        self.env = os.getenv('ENV', 'dev')  # Default to 'dev' if not set
-        self.base_url = f"{config('MYCREDEX_APP_URL')}v1"
-=======
         self.env = config('ENV', 'dev')  # Default to 'dev' if not set
         self.base_url = f"{config('MYCREDEX_APP_URL_2')}"
->>>>>>> 49181564
         logger.info(f"Base URL: {self.base_url}")
 
     def refresh_dashboard(self):
